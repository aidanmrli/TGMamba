import lightning as L
import torch
import torch.nn.functional as F
from torch_geometric.data import Data
import torch.optim as optim
from mamba_ssm import TGMamba
from torchmetrics import Accuracy, F1Score, AUROC, CohenKappa
from torch.optim.lr_scheduler import LinearLR, CosineAnnealingLR, CosineAnnealingWarmRestarts, SequentialLR
<<<<<<< HEAD
=======

>>>>>>> 2cddd254

class LightGTMamba(L.LightningModule):
    def __init__(self, 
                 dataset='tuhz',
                 conv_type='graphconv', 
                 seq_pool_type='last', 
                 vertex_pool_type='mean',
                 input_dim=100, 
                 d_model=32, 
                 d_state=16, 
                 d_conv=4,
                 num_tgmamba_layers=2,
                 optimizer_name='adamw', 
                 lr=5e-4,
                 weight_decay=1e-4,
                 rmsnorm=True,
                 edge_learner_layers=1,
                 edge_learner_attention=True,
                 edge_learner_time_varying=True,
                 attn_time_varying=False,
                 attn_threshold=0.1,
                 attn_softmax_temp=0.01,
                 pass_edges_to_next_layer=False,
                 **kwargs):
        super().__init__()
        torch.set_float32_matmul_precision('high') 

        self.dataset = dataset
        if dataset == 'tuhz':
            num_classes = 1
            self.num_vertices = 19
            self.accuracy = Accuracy(task="binary")
            self.f1 = F1Score(task="binary")
            self.auroc = AUROC(task="binary")
        elif dataset == 'dodh':
            num_classes = 5
            self.num_vertices = 16
            # for DOD-H
            self.macro_f1 = F1Score(task="multiclass", average="macro", num_classes=num_classes)
            self.cohen_kappa = CohenKappa(task="multiclass", num_classes=num_classes)

        self.seq_pool_type = seq_pool_type
        self.vertex_pool_type = vertex_pool_type
        self.lr = lr
        self.weight_decay = weight_decay
        self.optimizer_name = optimizer_name
        self.rmsnorm = rmsnorm
        self.edge_learner_layers = edge_learner_layers
        self.edge_learner_attention = edge_learner_attention
        self.edge_learner_time_varying = edge_learner_time_varying
        self.pass_edges_to_next_layer = pass_edges_to_next_layer
        self.in_proj = torch.nn.Linear(input_dim, d_model)
        self.blocks = torch.nn.ModuleList([
            TGMamba(
                d_model=d_model,
                d_state=d_state,
                d_conv=d_conv,
                expand=2,
                num_vertices=self.num_vertices,
                conv_type=conv_type,
                rmsnorm=self.rmsnorm,
                edge_learner_layers=edge_learner_layers,
                edge_learner_attention=edge_learner_attention,
                edge_learner_time_varying=edge_learner_time_varying, # True
                attn_time_varying=attn_time_varying, # False
                attn_threshold=attn_threshold,
                attn_softmax_temp=attn_softmax_temp,
            ) for _ in range(num_tgmamba_layers)
        ])
        self.classifier = torch.nn.Linear(d_model, num_classes) # num_classes = 1 for tuhz or 5 for dodh

        # Accumulate validation and test predictions and targets for computing metrics
        self.val_preds = []
        self.val_probs = []
        self.val_targets = []
        self.test_preds = []
        self.test_probs = []
        self.test_targets = []

    def forward(self, data: Data):
        """
        input data: torch_geometric.data.Data object

        Output: torch.Tensor of shape (B, 1) representing predictions
        """
        # print("data.x.size(): ", data.x.size())
        num_vertices = self.num_vertices
        batch, seqlen = None, None
        if self.dataset == 'tuhz':
            batch, seqlen, _ = data.x.size()
            batch = batch // num_vertices
        elif self.dataset == 'dodh':
            # currently torch.Size([256, 16, 129, 31])
            batch = data.x.size(0)
            seqlen = data.x.size(-1)
            dim = data.x.size(-2)
            data.x = data.x.permute(0, 1, 3, 2).contiguous().view(-1, 31, 129)
            # want to reshape to torch.Size([256 * 16, 31, 129])

        out = self.in_proj(data.x)  # (B*V, L, d_model)
        assert not torch.isnan(out).any(), "NaN in input data"
        # out = data.x
        edge_index, edge_weight = data.edge_index, data.edge_weight
        for i in range(len(self.blocks)):
            block = self.blocks[i]
            if self.pass_edges_to_next_layer:
                out, edge_index, edge_weight = block(out, edge_index, edge_weight)  # (B*V, L, d_model)
            else:
                out, _, _ = block(out, edge_index, edge_weight)
            assert not torch.isnan(out).any(), "NaN in block output at layer {}".format(i)
        
        out = out.view(
            batch, num_vertices, seqlen, -1
        )  # (B, V, L, d_model)
        
        # pooling over the sequence length. consider mean vs max pooling
        if self.seq_pool_type == 'last':
            out = out[:, :, -1, :]  # (B, V, d_model)
        elif self.seq_pool_type == 'mean':
            out = out.mean(dim=2)
        elif self.seq_pool_type == 'max':
            out, _ = out.max(dim=2)
        else:
            raise ValueError("Invalid sequence pooling type")

        # pool over the vertices. consider mean vs max pooling
        if self.vertex_pool_type == 'mean':
            out = out.mean(dim=1)  # (B, d_model)
        elif self.vertex_pool_type == 'max':
            out, _ = out.max(dim=1)
        else:
            raise ValueError("Invalid vertex pooling type")

        out = self.classifier(out)  # (B, 1)
        return out

    def training_step(self, data, batch_idx):
        out = self(data)
        assert out.size(0) == data.y.size(0), "Batch size mismatch"
        
        if self.dataset == 'tuhz':
            loss = F.binary_cross_entropy_with_logits(out, targets)
            
            log_dict = {
                "train/loss": loss,
            }
        elif self.dataset == 'dodh':
            targets = data.y
            loss = F.cross_entropy(out, targets)

            log_dict = {
                "train/loss": loss,
            }
        else:
            raise NotImplementedError
        
        # Log all metrics at once
        self.log_dict(log_dict, on_step=False, on_epoch=True, prog_bar=True, logger=True, batch_size=data.num_graphs, sync_dist=True)

        return loss

    def validation_step(self, data, batch_idx):
        out = self(data)
        assert out.size(0) == data.y.size(0), "Batch size mismatch"

        if self.dataset == 'tuhz':
            probs = torch.sigmoid(out)
            preds = (probs > 0.5).type(torch.float32)
            targets = data.y.type(torch.float32).reshape(-1, 1)
            loss = F.binary_cross_entropy_with_logits(out, targets)
            self.val_preds.append(preds)
            self.val_probs.append(probs)
            self.val_targets.append(targets)
            
            log_dict = {
                "val/loss": loss,
            }
        elif self.dataset == 'dodh':
            targets = data.y
            loss = F.cross_entropy(out, targets)
            probs = torch.softmax(out, dim=-1)
            preds = torch.argmax(probs, dim=-1)
            # print("Unique predicted classes:", torch.unique(preds))
            # print("Unique true classes:", torch.unique(targets))
            # print("Predicted class counts:", torch.bincount(preds))
            # print("True class counts:", torch.bincount(targets))
            self.val_preds.append(preds)
            self.val_targets.append(targets)

            log_dict = {
                "val/loss": loss,
            }
        else:
            raise NotImplementedError
        
        self.log_dict(log_dict, on_step=False, on_epoch=True, prog_bar=True, logger=True, batch_size=data.num_graphs, sync_dist=True)

        return loss

    def test_step(self, data, batch_idx):
        out = self(data)
        assert out.size(0) == data.y.size(0), "Batch size mismatch"
        
        if self.dataset == 'tuhz':
            probs = torch.sigmoid(out)
            preds = (probs > 0.5).type(torch.float32)
            targets = data.y.type(torch.float32).reshape(-1, 1)
            loss = F.binary_cross_entropy_with_logits(out, targets)

            self.test_preds.append(preds)
            self.test_probs.append(probs)
            self.test_targets.append(targets)
            log_dict = {
                "test/loss": loss,
            }
        elif self.dataset == 'dodh':
            targets = data.y
            loss = F.cross_entropy(out, targets)
            probs = torch.softmax(out, dim=-1)
            preds = torch.argmax(probs, dim=-1)
            self.test_preds.append(preds)
            self.test_targets.append(targets)

            log_dict = {
                "test/loss": loss,
            }
        else:
            raise NotImplementedError

        self.log_dict(log_dict, on_step=False, on_epoch=True, prog_bar=True, logger=True, batch_size=data.num_graphs, sync_dist=True)

        return loss
    
    def on_train_epoch_end(self):
        pass
        # if self.dataset == 'tuhz':
        #     self.accuracy.reset()
        #     self.f1.reset()
        #     self.auroc.reset()
        # elif self.dataset == 'dodh':
        #     self.macro_f1.reset()
        #     self.cohen_kappa.reset()
        # else:
        #     raise NotImplementedError
        
    def on_validation_epoch_end(self):
        if self.dataset == 'tuhz':
            preds, probs, targets = torch.cat(self.val_preds), torch.cat(self.val_probs), torch.cat(self.val_targets)
            accuracy = self.accuracy(preds, targets)
            f1 = self.f1(preds, targets)
            auroc = self.auroc(probs, targets)
            self.log_dict({
                "val/accuracy": accuracy,
                "val/f1": f1,
                "val/auroc": auroc,
            }, on_step=False, on_epoch=True, prog_bar=True, logger=True, sync_dist=True)
            self.val_preds = []
            self.val_probs = []
            self.val_targets = []
            self.accuracy.reset()
            self.f1.reset()
            self.auroc.reset()
        elif self.dataset == 'dodh':
            preds, targets = torch.cat(self.val_preds), torch.cat(self.val_targets)
            macro_f1 = self.macro_f1(preds, targets)
            cohen_kappa = self.cohen_kappa(preds, targets)

            self.log_dict({
                "val/macro_f1": macro_f1,
                "val/cohen_kappa": cohen_kappa,
            }, on_step=False, on_epoch=True, prog_bar=True, logger=True, sync_dist=True)
            self.val_preds = []
            self.val_targets = []
            self.macro_f1.reset()
            self.cohen_kappa.reset()
        else:
            raise NotImplementedError

    def on_test_epoch_end(self):
        if self.dataset == 'tuhz':
            preds, probs, targets = torch.cat(self.test_preds), torch.cat(self.test_probs), torch.cat(self.test_targets)
            accuracy = self.accuracy(preds, targets)
            f1 = self.f1(preds, targets)
            auroc = self.auroc(probs, targets)
            self.log_dict({
                "test/accuracy": accuracy,
                "test/f1": f1,
                "test/auroc": auroc,
            }, on_step=False, on_epoch=True, prog_bar=True, logger=True, sync_dist=True)
            self.test_preds = []
            self.test_probs = []
            self.test_targets = []
            self.accuracy.reset()
            self.f1.reset()
            self.auroc.reset()
        elif self.dataset == 'dodh':
            preds, targets = torch.cat(self.test_preds), torch.cat(self.test_targets)
            macro_f1 = self.macro_f1(preds, targets)
            cohen_kappa = self.cohen_kappa(preds, targets)

            self.log_dict({
                "val/macro_f1": macro_f1,
                "val/cohen_kappa": cohen_kappa,
            }, on_step=False, on_epoch=True, prog_bar=True, logger=True, sync_dist=True)
            
            self.test_preds = []
            self.test_targets = []
            self.macro_f1.reset()
            self.cohen_kappa.reset()
        else:
            raise NotImplementedError
    
    def configure_optimizers(self):
        if self.optimizer_name == "adam":
            optimizer = optim.Adam(
                params=self.parameters(),
                lr=self.lr,
                weight_decay=self.weight_decay,
            )
        elif self.optimizer_name == "adamw":
            optimizer = optim.AdamW(
                params=self.parameters(), lr=self.lr, weight_decay=self.weight_decay
            )
        else:
            raise NotImplementedError
            # Warm-up scheduler
        # warmup_scheduler = LinearLR(
        #     optimizer, 
        #     start_factor=0.5, 
        #     end_factor=1.0, 
        #     total_iters=1
        # )

        # Cosine annealing scheduler
        main_scheduler = CosineAnnealingLR(
            optimizer,
            T_max=100,  # Total epochs - warmup epochs
            eta_min=self.lr * 1e-2  # Minimum LR is 1% of initial LR
        )

        # # Combine schedulers
        # scheduler = SequentialLR(
        #     optimizer,
        #     schedulers=[warmup_scheduler, main_scheduler],
        #     milestones=[1]  # Switch to main scheduler after 5 epochs
        # )
        # scheduler = CosineAnnealingWarmRestarts(
        #     optimizer,
        #     T_0=10,
        #     T_mult=2,
        #     eta_min=1e-6,
        #     last_epoch=-1
        # )
        return {"optimizer": optimizer, "lr_scheduler": main_scheduler, "monitor": "val/loss"}
        # return [optimizer], [{"scheduler": scheduler, "interval": "epoch"}]<|MERGE_RESOLUTION|>--- conflicted
+++ resolved
@@ -6,10 +6,7 @@
 from mamba_ssm import TGMamba
 from torchmetrics import Accuracy, F1Score, AUROC, CohenKappa
 from torch.optim.lr_scheduler import LinearLR, CosineAnnealingLR, CosineAnnealingWarmRestarts, SequentialLR
-<<<<<<< HEAD
-=======
-
->>>>>>> 2cddd254
+
 
 class LightGTMamba(L.LightningModule):
     def __init__(self, 
