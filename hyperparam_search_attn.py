--- conflicted
+++ resolved
@@ -11,6 +11,7 @@
 from lightning.pytorch.strategies import DDPStrategy
 from lightning.pytorch.loggers import WandbLogger
 from data import TUHZDataModule, DODHDataModule, BCIchaDataModule, BCIchaDataset
+from data import TUHZDataModule, DODHDataModule, BCIchaDataModule, BCIchaDataset
 import joblib
 import wandb
 import logging
@@ -19,6 +20,7 @@
 # Import your model and dataset
 from model import LightGTMamba  # Make sure this import works
 DODH_PROCESSED_DATA_DIR='/h/liaidan/TGMamba/data/'
+TUHZ_PROCESSED_DATA_DIR='/h/liaidan/TGMamba/data/tuhz/new/'
 TUHZ_PROCESSED_DATA_DIR='/h/liaidan/TGMamba/data/tuhz/new/'
 BCICHA_DATA_DIR='/h/liaidan/TGMamba/data/BCIcha/'
 
@@ -47,15 +49,20 @@
     elif args.dataset == 'bcicha':
         SUBJECT_LIST = {2, 6, 7, 11, 12, 13, 14, 16, 17, 18, 20, 21, 22, 23, 24, 26}
         assert args.subject in SUBJECT_LIST, f"Invalid subject number for BCI Competition IV Dataset 2a. Must be one of {SUBJECT_LIST}"
+        SUBJECT_LIST = {2, 6, 7, 11, 12, 13, 14, 16, 17, 18, 20, 21, 22, 23, 24, 26}
+        assert args.subject in SUBJECT_LIST, f"Invalid subject number for BCI Competition IV Dataset 2a. Must be one of {SUBJECT_LIST}"
         datamodule = BCIchaDataModule(
             data_dir=BCICHA_DATA_DIR,
+            subject=args.subject,
             subject=args.subject,
             batch_size=args.train_batch_size,
             num_workers=args.num_workers,
             dataset_has_fft=True,
+            dataset_has_fft=True,
         )
         stopping_metric = "val/auroc"
         input_dim = 11
+        input_dim = 11
     else:
         raise ValueError(f"Unsupported dataset: {args.dataset}")
 
@@ -66,22 +73,13 @@
 def objective(trial, args, datamodule, input_dim, stopping_metric):
     # Suggest hyperparameters
     trial_params = {
-<<<<<<< HEAD
         'num_tgmamba_layers': trial.suggest_int('num_tgmamba_layers', 1, 2),
         'model_dim': trial.suggest_categorical('model_dim', [50, 100]),
-=======
-        'num_tgmamba_layers': trial.suggest_int('num_tgmamba_layers', 2, 3),
-        'model_dim': trial.suggest_categorical('model_dim', [32, 50, 100]),
->>>>>>> 15a2f6cb
         'state_expansion_factor': trial.suggest_categorical('state_expansion_factor', [16, 32, 48, 64]),
         'conv_type': 'graphconv', # trial.suggest_categorical('conv_type', ['gcnconv', 'graphconv', 'chebconv', 'gatv2conv']),
         'optimizer_name': 'adamw', # trial.suggest_categorical('optimizer_name', ['adam', 'adamw']),
         'lr_init': trial.suggest_float('lr_init', 1e-7, 2e-3, log=True),
         'weight_decay': trial.suggest_float('weight_decay', 0.01, 0.5, log=True),
-<<<<<<< HEAD
-=======
-        'dropout': trial.suggest_float('dropout', 0.1, 0.5),
->>>>>>> 15a2f6cb
         'edge_learner_attention': trial.suggest_categorical('edge_learner_attention', [True, False]),
         'attn_threshold': trial.suggest_float('attn_threshold', 0.03, 0.3),
         'attn_softmax_temp': trial.suggest_float('attn_softmax_temp', 0.001, 1.0, log=True),
@@ -91,14 +89,14 @@
         'edge_learner_layers': 1, # trial.suggest_int('edge_learner_layers', 1, 3),
         'train_batch_size': args.train_batch_size,
         'test_batch_size': args.test_batch_size,
+        'edge_learner_time_varying': True, # trial.suggest_categorical('edge_learner_time_varying', [True, False]),
+        'edge_learner_layers': 1, # trial.suggest_int('edge_learner_layers', 1, 3),
+        'train_batch_size': args.train_batch_size,
+        'test_batch_size': args.test_batch_size,
     }
     
     # Initialize WandbLogger
-<<<<<<< HEAD
     with wandb.init(project=f"{args.dataset}-smallgraph-hyperparameter-search", name=f"subject{args.subject}_trial_{trial.number}", config=trial_params, tags=[f"subject_{args.subject}"], reinit=True) as run:
-=======
-    with wandb.init(project=f"{args.dataset}-moredata-hyperparameter-search", name=f"vec_dropout3_trial_{trial.number}", config=trial_params, tags=[f"dropout"], reinit=True) as run:
->>>>>>> 15a2f6cb
         if args.dataset == 'bcicha':
             wandb_logger = WandbLogger(experiment=run, tags=[f"subject_{args.subject}"])    
         else:
@@ -107,6 +105,7 @@
             # Create model
             model = LightGTMamba(
                 dataset=args.dataset,
+                conv_type=trial_params['conv_type'],
                 conv_type=trial_params['conv_type'],
                 seq_pool_type=trial_params['seq_pool_type'],
                 vertex_pool_type=trial_params['vertex_pool_type'],
@@ -123,6 +122,9 @@
                 edge_learner_attention=trial_params['edge_learner_attention'],
                 edge_learner_layers=trial_params['edge_learner_layers'],
                 edge_learner_time_varying=trial_params['edge_learner_time_varying'],
+                edge_learner_attention=trial_params['edge_learner_attention'],
+                edge_learner_layers=trial_params['edge_learner_layers'],
+                edge_learner_time_varying=trial_params['edge_learner_time_varying'],
                 attn_time_varying=False,
                 attn_softmax_temp=trial_params['attn_softmax_temp'],
                 attn_threshold=trial_params['attn_threshold'],
@@ -176,6 +178,16 @@
             except:
                 print("Could not retrieve a valid score. Returning -inf.")
                 return float('-inf') 
+            print(f"Trial {trial.number} encountered an error: {str(e)}")
+            
+            # Try to get the best score achieved before the error
+            try:
+                best_val_score = trainer.callback_metrics[stopping_metric].item()
+                print(f"Best {stopping_metric} before error: {best_val_score}")
+                return best_val_score
+            except:
+                print("Could not retrieve a valid score. Returning -inf.")
+                return float('-inf') 
 
 def main(args):
     # Set random seed
@@ -217,8 +229,11 @@
     parser = argparse.ArgumentParser(description="TGMamba Hyperparameter Search")
     parser.add_argument('--dataset', type=str, choices=['tuhz', 'dodh', 'bcicha'], required=True, help="Dataset to use for hyperparameter search")
     parser.add_argument('--subject', type=int, default=2)
+    parser.add_argument('--subject', type=int, default=2)
     parser.add_argument('--rand_seed', type=int, default=42)
     parser.add_argument('--save_dir', type=str, default='optuna_results/')
+    parser.add_argument('--train_batch_size', type=int, default=40)
+    parser.add_argument('--test_batch_size', type=int, default=40)
     parser.add_argument('--train_batch_size', type=int, default=40)
     parser.add_argument('--test_batch_size', type=int, default=40)
     parser.add_argument('--num_workers', type=int, default=12)
